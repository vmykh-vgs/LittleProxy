package org.littleshoot.proxy.impl;

import io.netty.bootstrap.Bootstrap;
import io.netty.bootstrap.ChannelFactory;
import io.netty.buffer.ByteBuf;
import io.netty.channel.Channel;
import io.netty.channel.ChannelHandler.Sharable;
import io.netty.channel.AdaptiveRecvByteBufAllocator;
import io.netty.channel.ChannelInitializer;
import io.netty.channel.ChannelOption;
import io.netty.channel.ChannelPipeline;
import io.netty.channel.socket.nio.NioSocketChannel;
import io.netty.channel.udt.nio.NioUdtProvider;
import io.netty.handler.codec.http.*;
import io.netty.handler.timeout.IdleStateHandler;
import io.netty.handler.traffic.GlobalTrafficShapingHandler;
import io.netty.util.ReferenceCounted;
import io.netty.util.concurrent.Future;
import io.netty.util.concurrent.GenericFutureListener;
import org.apache.commons.lang3.StringUtils;
import org.littleshoot.proxy.*;
import org.slf4j.spi.LocationAwareLogger;

import javax.net.ssl.SSLSession;
import java.net.ConnectException;
import java.net.InetSocketAddress;
import java.net.UnknownHostException;
import java.util.LinkedList;
import java.util.Queue;
import java.util.concurrent.ConcurrentLinkedQueue;

import static org.littleshoot.proxy.impl.ConnectionState.*;

/**
 * <p>
 * Represents a connection from our proxy to a server on the web.
 * ProxyConnections are reused fairly liberally, and can go from disconnected to
 * connected, back to disconnected and so on.
 * </p>
 * 
 * <p>
 * Connecting a {@link ProxyToServerConnection} can involve more than just
 * connecting the underlying {@link Channel}. In particular, the connection may
 * use encryption (i.e. TLS) and it may also establish an HTTP CONNECT tunnel.
 * The various steps involved in fully establishing a connection are
 * encapsulated in the property {@link #connectionFlow}, which is initialized in
 * {@link #initializeConnectionFlow()}.
 * </p>
 */
@Sharable
public class ProxyToServerConnection extends ProxyConnection<HttpResponse> {
    private final ClientToProxyConnection clientConnection;
    private final ProxyToServerConnection serverConnection = this;
    private volatile TransportProtocol transportProtocol;
    private volatile InetSocketAddress remoteAddress;
    private volatile InetSocketAddress localAddress;
    private final String serverHostAndPort;
    private volatile ChainedProxy chainedProxy;
    private final Queue<ChainedProxy> availableChainedProxies;

    /**
     * The filters to apply to response/chunks received from server.
     */
    private volatile HttpFilters currentFilters;

    /**
     * Encapsulates the flow for establishing a connection, which can vary
     * depending on how things are configured.
     */
    private volatile ConnectionFlow connectionFlow;

    /**
     * While we're in the process of connecting, it's possible that we'll
     * receive a new message to write. This lock helps us synchronize and wait
     * for the connection to be established before writing the next message.
     */
    private final Object connectLock = new Object();

    /**
     * This is the initial request received prior to connecting. We keep track
     * of it so that we can process it after connection finishes.
     */
    private volatile HttpRequest initialRequest;

    /**
     * Keeps track of HttpRequests that have been issued so that we can
     * associate them with responses that we get back
     */
    private final Queue<HttpRequest> issuedRequests = new LinkedList<HttpRequest>();

    /**
     * While we're doing a chunked transfer, this keeps track of the HttpRequest
     * to which we're responding.
     */
    private volatile HttpRequest currentHttpRequest;

    /**
     * While we're doing a chunked transfer, this keeps track of the initial
     * HttpResponse object for our transfer (which is useful for its headers).
     */
    private volatile HttpResponse currentHttpResponse;

    private volatile GlobalTrafficShapingHandler trafficHandler;

    /**
     * Create a new ProxyToServerConnection.
     * 
     * @param proxyServer
     * @param clientConnection
     * @param serverHostAndPort
     * @param initialFilters
     * @param initialHttpRequest
     * @return
     * @throws UnknownHostException
     */
    static ProxyToServerConnection create(DefaultHttpProxyServer proxyServer,
            ClientToProxyConnection clientConnection,
            String serverHostAndPort,
<<<<<<< HEAD
            HttpRequest initialHttpRequest,
            GlobalTrafficShapingHandler globalTrafficShapingHandler)
=======
            HttpFilters initialFilters,
            HttpRequest initialHttpRequest)
>>>>>>> 3339f39b
            throws UnknownHostException {
        Queue<ChainedProxy> chainedProxies = new ConcurrentLinkedQueue<ChainedProxy>();
        ChainedProxyManager chainedProxyManager = proxyServer
                .getChainProxyManager();
        if (chainedProxyManager != null) {
            chainedProxyManager.lookupChainedProxies(initialHttpRequest,
                    chainedProxies);
            if (chainedProxies.size() == 0) {
                // ChainedProxyManager returned no proxies, can't connect
                return null;
            }
        }
<<<<<<< HEAD
        return new ProxyToServerConnection(proxyServer, clientConnection,
                serverHostAndPort, chainedProxies.poll(), chainedProxies, globalTrafficShapingHandler);
=======
        return new ProxyToServerConnection(proxyServer,
                clientConnection,
                serverHostAndPort,
                chainedProxies.poll(),
                chainedProxies,
                initialFilters);
>>>>>>> 3339f39b
    }

    private ProxyToServerConnection(
            DefaultHttpProxyServer proxyServer,
            ClientToProxyConnection clientConnection,
            String serverHostAndPort,
            ChainedProxy chainedProxy,
            Queue<ChainedProxy> availableChainedProxies,
<<<<<<< HEAD
            GlobalTrafficShapingHandler globalTrafficShapingHandler)
=======
            HttpFilters initialFilters)
>>>>>>> 3339f39b
            throws UnknownHostException {
        super(DISCONNECTED, proxyServer, true);
        this.clientConnection = clientConnection;
        this.serverHostAndPort = serverHostAndPort;
        this.chainedProxy = chainedProxy;
        this.availableChainedProxies = availableChainedProxies;
<<<<<<< HEAD
        this.trafficHandler = globalTrafficShapingHandler;
=======
        this.currentFilters = initialFilters;

        // Report connection status to HttpFilters
        this.currentFilters.proxyToServerConnectionQueued();

>>>>>>> 3339f39b
        setupConnectionParameters();
    }

    /***************************************************************************
     * Reading
     **************************************************************************/

    @Override
    protected void read(Object msg) {
        if (isConnecting()) {
            LOG.debug(
                    "In the middle of connecting, forwarding message to connection flow: {}",
                    msg);
            this.connectionFlow.read(msg);
        } else {
            super.read(msg);
        }
    }

    @Override
    protected ConnectionState readHTTPInitial(HttpResponse httpResponse) {
        LOG.debug("Received raw response: {}", httpResponse);

        currentFilters.serverToProxyResponseReceiving();

        rememberCurrentResponse(httpResponse);
        respondWith(httpResponse);

        if (ProxyUtils.isChunked(httpResponse)) {
            return AWAITING_CHUNK;
        } else {
            currentFilters.serverToProxyResponseReceived();
            return AWAITING_INITIAL;
        }
    }

    @Override
    protected void readHTTPChunk(HttpContent chunk) {
        respondWith(chunk);
    }

    @Override
    protected void readRaw(ByteBuf buf) {
        clientConnection.write(buf);
    }

    /**
     * <p>
     * Responses to HEAD requests aren't supposed to have content, but Netty
     * doesn't know that any given response is to a HEAD request, so it needs to
     * be told that there's no content so that it doesn't hang waiting for it.
     * </p>
     * 
     * <p>
     * See the documentation for {@link HttpResponseDecoder} for information
     * about why HEAD requests need special handling.
     * </p>
     * 
     * <p>
     * Thanks to <a href="https://github.com/nataliakoval">nataliakoval</a> for
     * pointing out that with connections being reused as they are, this needs
     * to be sensitive to the current request.
     * </p>
     */
    private class HeadAwareHttpResponseDecoder extends HttpResponseDecoder {

        public HeadAwareHttpResponseDecoder(int maxInitialLineLength,
                int maxHeaderSize, int maxChunkSize) {
            super(maxInitialLineLength, maxHeaderSize, maxChunkSize);
        }

        @Override
        protected boolean isContentAlwaysEmpty(HttpMessage httpMessage) {
            if (httpMessage instanceof HttpResponse) {
                // Identify our current request
                identifyCurrentRequest();
            }

            return HttpMethod.HEAD.equals(currentHttpRequest.getMethod()) ?
                    true : super.isContentAlwaysEmpty(httpMessage);
        }
    };

    /***************************************************************************
     * Writing
     **************************************************************************/

    /**
     * Like {@link #write(Object)} and also sets the current filters to the
     * given value.
     * 
     * @param msg
     * @param filters
     */
    void write(Object msg, HttpFilters filters) {
        this.currentFilters = filters;
        write(msg);
    }

    @Override
    void write(Object msg) {
        LOG.debug("Requested write of {}", msg);

        if (msg instanceof ReferenceCounted) {
            LOG.debug("Retaining reference counted message");
            ((ReferenceCounted) msg).retain();
        }

        if (is(DISCONNECTED) && msg instanceof HttpRequest) {
            LOG.debug("Currently disconnected, connect and then write the message");
            connectAndWrite((HttpRequest) msg);
        } else {
            synchronized (connectLock) {
                if (isConnecting()) {
                    LOG.debug("Attempted to write while still in the process of connecting, waiting for connection.");
                    clientConnection.stopReading();
                    try {
                        connectLock.wait(30000);
                    } catch (InterruptedException ie) {
                        LOG.warn("Interrupted while waiting for connect monitor");
                    }
                    if (is(DISCONNECTED)) {
                        LOG.debug("Connection failed while we were waiting for it, don't write");
                        return;
                    }
                }
            }

            LOG.debug("Using existing connection to: {}", remoteAddress);
            doWrite(msg);
        }
    };

    @Override
    protected void writeHttp(HttpObject httpObject) {
        if (chainedProxy != null) {
            chainedProxy.filterRequest(httpObject);
        }
        if (httpObject instanceof HttpRequest) {
            HttpRequest httpRequest = (HttpRequest) httpObject;
            // Remember that we issued this HttpRequest for later
            issuedRequests.add(httpRequest);
        }
        super.writeHttp(httpObject);
    }

    /***************************************************************************
     * Lifecycle
     **************************************************************************/

    @Override
    protected void become(ConnectionState newState) {
        // Report connection status to HttpFilters
        if (getCurrentState() == DISCONNECTED && newState == CONNECTING) {
            currentFilters.proxyToServerConnectionStarted();
        } else if (getCurrentState() == CONNECTING) {
            if (newState == HANDSHAKING) {
                currentFilters.proxyToServerConnectionSSLHandshakeStarted();
            } else if (newState == AWAITING_INITIAL) {
                currentFilters.proxyToServerConnectionSucceeded();
            } else if (newState == DISCONNECTED) {
                currentFilters.proxyToServerConnectionFailed();
            }
        } else if (getCurrentState() == HANDSHAKING
                && newState == AWAITING_INITIAL) {
            currentFilters.proxyToServerConnectionSucceeded();
        } else if (getCurrentState() == AWAITING_CHUNK
                && newState != AWAITING_CHUNK) {
            currentFilters.serverToProxyResponseReceived();
        }

        super.become(newState);
    }

    @Override
    protected void becameSaturated() {
        super.becameSaturated();
        this.clientConnection.serverBecameSaturated(this);
    }

    @Override
    protected void becameWritable() {
        super.becameWritable();
        this.clientConnection.serverBecameWriteable(this);
    }

    @Override
    protected void timedOut() {
        super.timedOut();
        clientConnection.timedOut();
    }

    @Override
    protected void disconnected() {
        super.disconnected();
        if (this.chainedProxy != null) {
            // Let the ChainedProxy know that we disconnected
            try {
                this.chainedProxy.disconnected();
            } catch (Exception e) {
                LOG.error("Unable to record connectionFailed", e);
            }
        }
        clientConnection.serverDisconnected(this);
    }

    @Override
    protected void exceptionCaught(Throwable cause) {
        String message = "Caught exception on proxy -> web connection";
        int logLevel = LocationAwareLogger.WARN_INT;
        if (cause != null) {
            String causeMessage = cause.getMessage();
            if (cause instanceof ConnectException) {
                logLevel = LocationAwareLogger.DEBUG_INT;
            } else if (causeMessage != null) {
                if (causeMessage.contains("Connection reset by peer")) {
                    logLevel = LocationAwareLogger.DEBUG_INT;
                } else if (causeMessage.contains("event executor terminated")) {
                    logLevel = LocationAwareLogger.DEBUG_INT;
                }
            }
        }
        LOG.log(logLevel, message, cause);

        if (!is(DISCONNECTED)) {
            LOG.log(logLevel, "Disconnecting open connection");
            disconnect();
        }
        // This can happen if we couldn't make the initial connection due
        // to something like an unresolved address, for example, or a timeout.
        // There will not have been be any requests written on an unopened
        // connection, so there should not be any further action to take here.
    }

    /***************************************************************************
     * State Management
     **************************************************************************/
    public TransportProtocol getTransportProtocol() {
        return transportProtocol;
    }

    public InetSocketAddress getRemoteAddress() {
        return remoteAddress;
    }

    public String getServerHostAndPort() {
        return serverHostAndPort;
    }

    public boolean hasUpstreamChainedProxy() {
        return getChainedProxyAddress() != null;
    }

    public InetSocketAddress getChainedProxyAddress() {
        return chainedProxy == null ? null : chainedProxy
                .getChainedProxyAddress();
    }

    public ChainedProxy getChainedProxy() {
        return chainedProxy;
    }

    public HttpRequest getInitialRequest() {
        return initialRequest;
    }

    @Override
    protected HttpFilters getHttpFiltersFromProxyServer(HttpRequest httpRequest) {
        return currentFilters;
    }

    /***************************************************************************
     * Private Implementation
     **************************************************************************/

    /**
     * An HTTP response is associated with a single request, so we can pop the
     * correct request off the queue.
     */
    private void identifyCurrentRequest() {
        LOG.debug("Remembering the current request.");
        // I'm a little unclear as to when the request queue would
        // ever actually be empty, but it is from time to time in practice.
        // We've seen this particularly when behind proxies that govern
        // access control on local networks, likely related to redirects.
        if (!this.issuedRequests.isEmpty()) {
            this.currentHttpRequest = this.issuedRequests.remove();
            if (this.currentHttpRequest == null) {
                LOG.warn("Got null HTTP request object.");
            }
        } else {
            LOG.debug("Request queue is empty!");
        }
    }

    /**
     * Keeps track of the current HttpResponse so that we can associate its
     * headers with future related chunks for this same transfer.
     * 
     * @param response
     */
    private void rememberCurrentResponse(HttpResponse response) {
        LOG.debug("Remembering the current response.");
        // We need to make a copy here because the response will be
        // modified in various ways before we need to do things like
        // analyze response headers for whether or not to close the
        // connection (which may not happen for a while for large, chunked
        // responses, for example).
        currentHttpResponse = ProxyUtils.copyMutableResponseFields(response);
    }

    /**
     * Respond to the client with the given {@link HttpObject}.
     * 
     * @param httpObject
     */
    private void respondWith(HttpObject httpObject) {
        clientConnection.respond(this, currentFilters, currentHttpRequest,
                currentHttpResponse, httpObject);
    }

    /**
     * Connects to the server and then writes out the initial request (or
     * upgrades to an SSL tunnel, depending).
     * 
     * @param initialRequest
     */
    private void connectAndWrite(final HttpRequest initialRequest) {
        LOG.debug("Starting new connection to: {}", remoteAddress);

        // Remember our initial request so that we can write it after connecting
        this.initialRequest = initialRequest;
        initializeConnectionFlow();
        connectionFlow.start();
    }

    /**
     * This method initializes our {@link ConnectionFlow} based on however this
     * connection has been configured.
     */
    private void initializeConnectionFlow() {
        this.connectionFlow = new ConnectionFlow(clientConnection, this,
                connectLock)
                .then(ConnectChannel);

        if (chainedProxy != null && chainedProxy.requiresEncryption()) {
            connectionFlow.then(serverConnection.EncryptChannel(chainedProxy
                    .newSslEngine()));
        }

        if (ProxyUtils.isCONNECT(initialRequest)) {
            MitmManager mitmManager = proxyServer.getMitmManager();
            boolean isMitmEnabled = mitmManager != null;

            if (isMitmEnabled) {
                connectionFlow.then(serverConnection.EncryptChannel(
                        mitmManager.serverSslEngine()))
                        .then(clientConnection.RespondCONNECTSuccessful)
                        .then(serverConnection.MitmEncryptClientChannel);
            } else {
                // If we're chaining, forward the CONNECT request
                if (hasUpstreamChainedProxy()) {
                    connectionFlow.then(
                            serverConnection.HTTPCONNECTWithChainedProxy);
                }

                connectionFlow.then(serverConnection.StartTunneling)
                        .then(clientConnection.RespondCONNECTSuccessful)
                        .then(clientConnection.StartTunneling);
            }
        }
    }

    /**
     * Opens the socket connection.
     */
    private ConnectionFlowStep ConnectChannel = new ConnectionFlowStep(this,
            CONNECTING) {
        @Override
        boolean shouldExecuteOnEventLoop() {
            return false;
        }

        @Override
        protected Future<?> execute() {
            Bootstrap cb = new Bootstrap().group(proxyServer
                    .getProxyToServerWorkerFor(transportProtocol));

            switch (transportProtocol) {
            case TCP:
                LOG.debug("Connecting to server with TCP");
                cb.channelFactory(new ChannelFactory<Channel>() {
                    @Override
                    public Channel newChannel() {
                        return new NioSocketChannel();
                    }
                });
                break;
            case UDT:
                LOG.debug("Connecting to server with UDT");
                cb.channelFactory(NioUdtProvider.BYTE_CONNECTOR)
                        .option(ChannelOption.SO_REUSEADDR, true);
                break;
            default:
                throw new UnknownTransportProtocolError(transportProtocol);
            }

            cb.handler(new ChannelInitializer<Channel>() {
                protected void initChannel(Channel ch) throws Exception {
                    initChannelPipeline(ch.pipeline(), initialRequest);
                };
            });
            cb.option(ChannelOption.CONNECT_TIMEOUT_MILLIS,
                    proxyServer.getConnectTimeout());

            if (localAddress != null) {
                return cb.connect(remoteAddress, localAddress);
            } else {
                return cb.connect(remoteAddress);
            }
        }
    };

    /**
     * Writes the HTTP CONNECT to the server and waits for a 200 response.
     */
    private ConnectionFlowStep HTTPCONNECTWithChainedProxy = new ConnectionFlowStep(
            this, AWAITING_CONNECT_OK) {
        protected Future<?> execute() {
            LOG.debug("Handling CONNECT request through Chained Proxy");
            chainedProxy.filterRequest(initialRequest);
            return writeToChannel(initialRequest);
        }

        void onSuccess(ConnectionFlow flow) {
            // Do nothing, since we want to wait for the CONNECT response to
            // come back
        }

        void read(ConnectionFlow flow, Object msg) {
            // Here we're handling the response from a chained proxy to our
            // earlier CONNECT request
            boolean connectOk = false;
            if (msg instanceof HttpResponse) {
                HttpResponse httpResponse = (HttpResponse) msg;
                int statusCode = httpResponse.getStatus().code();
                if (statusCode >= 200 && statusCode <= 299) {
                    connectOk = true;
                }
            }
            if (connectOk) {
                flow.advance();
            } else {
                flow.fail();
            }
        }
    };

    /**
     * <p>
     * Encrypts the client channel based on our server {@link SSLSession}.
     * </p>
     * 
     * <p>
     * This does not wait for the handshake to finish so that we can go on and
     * respond to the CONNECT request.
     * </p>
     */
    private ConnectionFlowStep MitmEncryptClientChannel = new ConnectionFlowStep(
            this, HANDSHAKING) {
        @Override
        boolean shouldExecuteOnEventLoop() {
            return false;
        }

        @Override
        boolean shouldSuppressInitialRequest() {
            return true;
        }

        @Override
        protected Future<?> execute() {
            return clientConnection
                    .encrypt(proxyServer.getMitmManager()
                            .clientSslEngineFor(sslEngine.getSession()), false)
                    .addListener(
                            new GenericFutureListener<Future<? super Channel>>() {
                                @Override
                                public void operationComplete(
                                        Future<? super Channel> future)
                                        throws Exception {
                                    if (future.isSuccess()) {
                                        clientConnection.setMitming(true);
                                    }
                                }
                            });
        }
    };

    /**
     * <p>
     * Called to let us know that connection failed.
     * </p>
     * 
     * <p>
     * Try connecting to a new address, using a new set of connection
     * parameters.
     * </p>
     * 
     * @param cause
     *            the reason that our attempt to connect failed (can be null)
     * @return true if we are trying to fall back to another connection
     */
    protected boolean connectionFailed(Throwable cause)
            throws UnknownHostException {
        if (this.chainedProxy != null) {
            // Let the ChainedProxy know that we were unable to connect
            try {
                this.chainedProxy.connectionFailed(cause);
            } catch (Exception e) {
                LOG.error("Unable to record connectionFailed", e);
            }
        }
        this.chainedProxy = this.availableChainedProxies.poll();
        if (chainedProxy != null) {
            // Remove ourselves as handler on the old context
            this.ctx.pipeline().remove(this);
            this.ctx.close();
            this.ctx = null;
            this.setupConnectionParameters();
            this.connectAndWrite(initialRequest);
            return true; // yes, we fell back
        } else {
            return false; // nothing to fall back to
        }
    }

    /**
     * Set up our connection parameters based on server address and chained
     * proxies.
     * 
     * @throws UnknownHostException
     */
    private void setupConnectionParameters() throws UnknownHostException {
        if (chainedProxy != null
                && chainedProxy != ChainedProxyAdapter.FALLBACK_TO_DIRECT_CONNECTION) {
            this.transportProtocol = chainedProxy.getTransportProtocol();
            this.remoteAddress = chainedProxy.getChainedProxyAddress();
            this.localAddress = chainedProxy.getLocalAddress();
        } else {
            this.transportProtocol = TransportProtocol.TCP;

            // Report DNS resolution to HttpFilters
            this.remoteAddress = this.currentFilters
                    .proxyToServerResolutionStarted(serverHostAndPort);
            if (this.remoteAddress == null) {
                this.remoteAddress = addressFor(serverHostAndPort, proxyServer);
            }
            this.currentFilters.proxyToServerResolutionSucceeded(
                    serverHostAndPort, this.remoteAddress);

            this.localAddress = null;
        }
    }

    /**
     * Initialize our {@link ChannelPipeline}.
     * 
     * @param pipeline
     * @param httpRequest
     */
    private void initChannelPipeline(ChannelPipeline pipeline,
            HttpRequest httpRequest) {

        if(trafficHandler != null) {
            long initial = trafficHandler.getReadLimit() / 4;
            long max = trafficHandler.getReadLimit() / 2;
            AdaptiveRecvByteBufAllocator adaptiveRecvByteBufAllocator = new AdaptiveRecvByteBufAllocator(64, (int)initial, (int)max);
            pipeline.channel().config().setRecvByteBufAllocator(adaptiveRecvByteBufAllocator);
            pipeline.addLast("global-traffic-shaping", trafficHandler);
        }

        pipeline.addLast("bytesReadMonitor", bytesReadMonitor);
        pipeline.addLast("decoder", new HeadAwareHttpResponseDecoder(
                8192,
                8192 * 2,
                8192 * 2));
        pipeline.addLast("responseReadMonitor", responseReadMonitor);

        if (!ProxyUtils.isCONNECT(httpRequest)) {
            // Enable aggregation for filtering if necessary
            int numberOfBytesToBuffer = proxyServer.getFiltersSource()
                    .getMaximumResponseBufferSizeInBytes();
            if (numberOfBytesToBuffer > 0) {
                aggregateContentForFiltering(pipeline, numberOfBytesToBuffer);
            }
        }

        pipeline.addLast("bytesWrittenMonitor", bytesWrittenMonitor);
        pipeline.addLast("encoder", new HttpRequestEncoder());
        pipeline.addLast("requestWrittenMonitor", requestWrittenMonitor);

        // Set idle timeout
        pipeline.addLast(
                "idle",
                new IdleStateHandler(0, 0, proxyServer
                        .getIdleConnectionTimeout()));

        pipeline.addLast("handler", this);
    }

    /**
     * <p>
     * Do all the stuff that needs to be done after our {@link ConnectionFlow}
     * has succeeded.
     * </p>
     * 
     * @param shouldForwardInitialRequest
     *            whether or not we should forward the initial HttpRequest to
     *            the server after the connection has been established.
     */
    void connectionSucceeded(boolean shouldForwardInitialRequest) {
        become(AWAITING_INITIAL);
        if (this.chainedProxy != null) {
            // Notify the ChainedProxy that we successfully connected
            try {
                this.chainedProxy.connectionSucceeded();
            } catch (Exception e) {
                LOG.error("Unable to record connectionSucceeded", e);
            }
        }
        clientConnection.serverConnectionSucceeded(this,
                shouldForwardInitialRequest);

        if (shouldForwardInitialRequest) {
            LOG.debug("Writing initial request: {}", initialRequest);
            write(initialRequest);
        } else {
            LOG.debug("Dropping initial request: {}", initialRequest);
        }
    }

    /**
     * Build an {@link InetSocketAddress} for the given hostAndPort.
     * 
     * @param hostAndPort
     * @param proxyServer
     *            the current {@link DefaultHttpProxyServer}
     * @return
     * @throws UnknownHostException
     *             if hostAndPort could not be resolved
     */
    private static InetSocketAddress addressFor(String hostAndPort,
            DefaultHttpProxyServer proxyServer)
            throws UnknownHostException {
        String host;
        int port;
        if (hostAndPort.contains(":")) {
            host = StringUtils.substringBefore(hostAndPort, ":");
            String portString = StringUtils.substringAfter(hostAndPort,
                    ":");
            port = Integer.parseInt(portString);
        } else {
            host = hostAndPort;
            port = 80;
        }

        return proxyServer.getServerResolver().resolve(host, port);
    }

    /***************************************************************************
     * Activity Tracking/Statistics
     * 
     * We track statistics on bytes, requests and responses by adding handlers
     * at the appropriate parts of the pipeline (see initChannelPipeline()).
     **************************************************************************/
    private final BytesReadMonitor bytesReadMonitor = new BytesReadMonitor() {
        @Override
        protected void bytesRead(int numberOfBytes) {
            FullFlowContext flowContext = new FullFlowContext(clientConnection,
                    ProxyToServerConnection.this);
            for (ActivityTracker tracker : proxyServer
                    .getActivityTrackers()) {
                tracker.bytesReceivedFromServer(flowContext, numberOfBytes);
            }
        }
    };

    private ResponseReadMonitor responseReadMonitor = new ResponseReadMonitor() {
        @Override
        protected void responseRead(HttpResponse httpResponse) {
            FullFlowContext flowContext = new FullFlowContext(clientConnection,
                    ProxyToServerConnection.this);
            for (ActivityTracker tracker : proxyServer
                    .getActivityTrackers()) {
                tracker.responseReceivedFromServer(flowContext, httpResponse);
            }
        }
    };

    private BytesWrittenMonitor bytesWrittenMonitor = new BytesWrittenMonitor() {
        @Override
        protected void bytesWritten(int numberOfBytes) {
            FullFlowContext flowContext = new FullFlowContext(clientConnection,
                    ProxyToServerConnection.this);
            for (ActivityTracker tracker : proxyServer
                    .getActivityTrackers()) {
                tracker.bytesSentToServer(flowContext, numberOfBytes);
            }
        }
    };

    private RequestWrittenMonitor requestWrittenMonitor = new RequestWrittenMonitor() {
        @Override
        protected void requestWritten(HttpRequest httpRequest) {
            FullFlowContext flowContext = new FullFlowContext(clientConnection,
                    ProxyToServerConnection.this);
            for (ActivityTracker tracker : proxyServer
                    .getActivityTrackers()) {
                tracker.requestSentToServer(flowContext, httpRequest);
            }
        }
    };
}<|MERGE_RESOLUTION|>--- conflicted
+++ resolved
@@ -3,22 +3,37 @@
 import io.netty.bootstrap.Bootstrap;
 import io.netty.bootstrap.ChannelFactory;
 import io.netty.buffer.ByteBuf;
+import io.netty.channel.AdaptiveRecvByteBufAllocator;
 import io.netty.channel.Channel;
 import io.netty.channel.ChannelHandler.Sharable;
-import io.netty.channel.AdaptiveRecvByteBufAllocator;
 import io.netty.channel.ChannelInitializer;
 import io.netty.channel.ChannelOption;
 import io.netty.channel.ChannelPipeline;
 import io.netty.channel.socket.nio.NioSocketChannel;
 import io.netty.channel.udt.nio.NioUdtProvider;
-import io.netty.handler.codec.http.*;
+import io.netty.handler.codec.http.HttpContent;
+import io.netty.handler.codec.http.HttpMessage;
+import io.netty.handler.codec.http.HttpMethod;
+import io.netty.handler.codec.http.HttpObject;
+import io.netty.handler.codec.http.HttpRequest;
+import io.netty.handler.codec.http.HttpRequestEncoder;
+import io.netty.handler.codec.http.HttpResponse;
+import io.netty.handler.codec.http.HttpResponseDecoder;
 import io.netty.handler.timeout.IdleStateHandler;
 import io.netty.handler.traffic.GlobalTrafficShapingHandler;
 import io.netty.util.ReferenceCounted;
 import io.netty.util.concurrent.Future;
 import io.netty.util.concurrent.GenericFutureListener;
 import org.apache.commons.lang3.StringUtils;
-import org.littleshoot.proxy.*;
+import org.littleshoot.proxy.ActivityTracker;
+import org.littleshoot.proxy.ChainedProxy;
+import org.littleshoot.proxy.ChainedProxyAdapter;
+import org.littleshoot.proxy.ChainedProxyManager;
+import org.littleshoot.proxy.FullFlowContext;
+import org.littleshoot.proxy.HttpFilters;
+import org.littleshoot.proxy.MitmManager;
+import org.littleshoot.proxy.TransportProtocol;
+import org.littleshoot.proxy.UnknownTransportProtocolError;
 import org.slf4j.spi.LocationAwareLogger;
 
 import javax.net.ssl.SSLSession;
@@ -29,7 +44,12 @@
 import java.util.Queue;
 import java.util.concurrent.ConcurrentLinkedQueue;
 
-import static org.littleshoot.proxy.impl.ConnectionState.*;
+import static org.littleshoot.proxy.impl.ConnectionState.AWAITING_CHUNK;
+import static org.littleshoot.proxy.impl.ConnectionState.AWAITING_CONNECT_OK;
+import static org.littleshoot.proxy.impl.ConnectionState.AWAITING_INITIAL;
+import static org.littleshoot.proxy.impl.ConnectionState.CONNECTING;
+import static org.littleshoot.proxy.impl.ConnectionState.DISCONNECTED;
+import static org.littleshoot.proxy.impl.ConnectionState.HANDSHAKING;
 
 /**
  * <p>
@@ -116,13 +136,9 @@
     static ProxyToServerConnection create(DefaultHttpProxyServer proxyServer,
             ClientToProxyConnection clientConnection,
             String serverHostAndPort,
-<<<<<<< HEAD
+            HttpFilters initialFilters,
             HttpRequest initialHttpRequest,
             GlobalTrafficShapingHandler globalTrafficShapingHandler)
-=======
-            HttpFilters initialFilters,
-            HttpRequest initialHttpRequest)
->>>>>>> 3339f39b
             throws UnknownHostException {
         Queue<ChainedProxy> chainedProxies = new ConcurrentLinkedQueue<ChainedProxy>();
         ChainedProxyManager chainedProxyManager = proxyServer
@@ -135,17 +151,13 @@
                 return null;
             }
         }
-<<<<<<< HEAD
-        return new ProxyToServerConnection(proxyServer, clientConnection,
-                serverHostAndPort, chainedProxies.poll(), chainedProxies, globalTrafficShapingHandler);
-=======
         return new ProxyToServerConnection(proxyServer,
                 clientConnection,
                 serverHostAndPort,
                 chainedProxies.poll(),
                 chainedProxies,
-                initialFilters);
->>>>>>> 3339f39b
+                initialFilters,
+                globalTrafficShapingHandler);
     }
 
     private ProxyToServerConnection(
@@ -154,26 +166,20 @@
             String serverHostAndPort,
             ChainedProxy chainedProxy,
             Queue<ChainedProxy> availableChainedProxies,
-<<<<<<< HEAD
+            HttpFilters initialFilters,
             GlobalTrafficShapingHandler globalTrafficShapingHandler)
-=======
-            HttpFilters initialFilters)
->>>>>>> 3339f39b
             throws UnknownHostException {
         super(DISCONNECTED, proxyServer, true);
         this.clientConnection = clientConnection;
         this.serverHostAndPort = serverHostAndPort;
         this.chainedProxy = chainedProxy;
         this.availableChainedProxies = availableChainedProxies;
-<<<<<<< HEAD
         this.trafficHandler = globalTrafficShapingHandler;
-=======
         this.currentFilters = initialFilters;
 
         // Report connection status to HttpFilters
         this.currentFilters.proxyToServerConnectionQueued();
 
->>>>>>> 3339f39b
         setupConnectionParameters();
     }
 
